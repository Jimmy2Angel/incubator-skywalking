import com.a.eye.skywalking.network.dependencies.io.grpc.ManagedChannel;
import com.a.eye.skywalking.network.dependencies.io.grpc.ManagedChannelBuilder;
import com.a.eye.skywalking.network.dependencies.io.grpc.stub.ClientCallStreamObserver;
import com.a.eye.skywalking.network.dependencies.io.grpc.stub.ServerCallStreamObserver;
import com.a.eye.skywalking.network.dependencies.io.grpc.stub.StreamObserver;
import com.a.eye.skywalking.network.grpc.*;

import static com.a.eye.skywalking.network.grpc.SpanStorageServiceGrpc.newStub;

public class StorageClient {
    private static ManagedChannel channel =
            ManagedChannelBuilder.forAddress("127.0.0.1", 34000).usePlaintext(true).build();

    private static SpanStorageServiceGrpc.SpanStorageServiceStub spanStorageServiceStub = newStub(channel);

    private static long endTime1 = 0;

    private static long endTime2 = 0;


    public static void main(String[] args) throws InterruptedException {
<<<<<<< HEAD
        RequestSpan requestSpan =
                RequestSpan.newBuilder().setSpanType(1).setAddress("127.0.0.1").setApplicationId("1").setCallType("1")
                        .setParentLevel("0.0.0").setLevelId(0).setProcessNo("19287")
                        .setStartDate(System.currentTimeMillis()).setTraceId(
                        TraceId.newBuilder().addSegments(201611).addSegments(1478661327960L).addSegments(8504828)
                                .addSegments(2277).addSegments(53).addSegments(3).build()).setUserId("1")
                        .setViewPointId("com.a.eye.skywalking.storage.block.index.BlockIndexEngine.newFinder").build();

        AckSpan ackSpan = AckSpan.newBuilder().setParentLevel("0.0.0").setLevelId(0).setCost(10).setTraceId(
                TraceId.newBuilder().addSegments(201611).addSegments(1478661327960L).addSegments(8504828)
                        .addSegments(2277).addSegments(53).addSegments(3).build()).setStatusCode(0)
                .setViewpointId("com.a.eye.skywalking.storage.block.index.BlockIndexEngine.newFinder").build();
=======
>>>>>>> 69843b77

        long startTime = System.currentTimeMillis();


<<<<<<< HEAD
        for (int i = 0; i < 10000; i++) {
=======
        for (int i = 0; i < 1000000; i++) {
            RequestSpan requestSpan =
                    RequestSpan.newBuilder().setSpanType(1).setAddress("127.0.0.1").setApplicationId("1").setCallType("1")
                            .setLevelId(0).setProcessNo("19287").setStartDate(System.currentTimeMillis()).setTraceId(
                            TraceId.newBuilder().addSegments(201611).addSegments(System.currentTimeMillis()).addSegments(8504828)
                                    .addSegments(2277).addSegments(53).addSegments(3).build()).setUserId("1")
                            .setViewPointId("http://localhost:8080/wwww/test/helloWorld").build();

            AckSpan ackSpan = AckSpan.newBuilder().setLevelId(0).setCost(10).setTraceId(
                    TraceId.newBuilder().addSegments(201611).addSegments(System.currentTimeMillis()).addSegments(8504828)
                            .addSegments(2277).addSegments(53).addSegments(3).build()).setStatusCode(0)
                    .setViewpointId("http://localhost:8080/wwww/test/helloWorld").build();

>>>>>>> 69843b77
            StreamObserver<AckSpan> ackSpanStreamObserver =
                    spanStorageServiceStub.storageACKSpan(new StreamObserver<SendResult>() {
                        @Override
                        public void onNext(SendResult sendResult) {

                        }

                        @Override
                        public void onError(Throwable throwable) {
                            throwable.printStackTrace();
                        }

                        @Override
                        public void onCompleted() {
                            endTime1 = System.currentTimeMillis();
                        }
                    });
            StreamObserver<RequestSpan> requestSpanStreamObserver =
                    spanStorageServiceStub.storageRequestSpan(new StreamObserver<SendResult>() {
                        @Override
                        public void onNext(SendResult sendResult) {

                        }

                        @Override
                        public void onError(Throwable throwable) {
                            throwable.printStackTrace();
                        }

                        @Override
                        public void onCompleted() {
                            endTime2 = System.currentTimeMillis();
                        }
                    });
            for (int j = 0; j < 10; j++) {
                requestSpanStreamObserver.onNext(requestSpan);
                ackSpanStreamObserver.onNext(ackSpan);

            }

            ClientCallStreamObserver<RequestSpan> newRequestSpanStreamObserver =
                    (ClientCallStreamObserver<RequestSpan>) requestSpanStreamObserver;

            while (!newRequestSpanStreamObserver.isReady()) {
                Thread.sleep(1);
            }

            ackSpanStreamObserver.onCompleted();
            requestSpanStreamObserver.onCompleted();


<<<<<<< HEAD
            if (i % 500_000 == 0) {
=======
            if(i % 1_000 == 0){
>>>>>>> 69843b77
                System.out.println(i);
            }

        }

        Thread.sleep(1000L);

        System.out.println("save execute in " + (endTime1 - startTime) + "ms");
        System.out.println("save execute2 in " + (endTime2 - startTime) + "ms");


        Thread.sleep(10000);

    }
}<|MERGE_RESOLUTION|>--- conflicted
+++ resolved
@@ -9,7 +9,7 @@
 
 public class StorageClient {
     private static ManagedChannel channel =
-            ManagedChannelBuilder.forAddress("127.0.0.1", 34000).usePlaintext(true).build();
+            ManagedChannelBuilder.forAddress("10.128.35.79", 34000).usePlaintext(true).build();
 
     private static SpanStorageServiceGrpc.SpanStorageServiceStub spanStorageServiceStub = newStub(channel);
 
@@ -19,28 +19,10 @@
 
 
     public static void main(String[] args) throws InterruptedException {
-<<<<<<< HEAD
-        RequestSpan requestSpan =
-                RequestSpan.newBuilder().setSpanType(1).setAddress("127.0.0.1").setApplicationId("1").setCallType("1")
-                        .setParentLevel("0.0.0").setLevelId(0).setProcessNo("19287")
-                        .setStartDate(System.currentTimeMillis()).setTraceId(
-                        TraceId.newBuilder().addSegments(201611).addSegments(1478661327960L).addSegments(8504828)
-                                .addSegments(2277).addSegments(53).addSegments(3).build()).setUserId("1")
-                        .setViewPointId("com.a.eye.skywalking.storage.block.index.BlockIndexEngine.newFinder").build();
-
-        AckSpan ackSpan = AckSpan.newBuilder().setParentLevel("0.0.0").setLevelId(0).setCost(10).setTraceId(
-                TraceId.newBuilder().addSegments(201611).addSegments(1478661327960L).addSegments(8504828)
-                        .addSegments(2277).addSegments(53).addSegments(3).build()).setStatusCode(0)
-                .setViewpointId("com.a.eye.skywalking.storage.block.index.BlockIndexEngine.newFinder").build();
-=======
->>>>>>> 69843b77
 
         long startTime = System.currentTimeMillis();
 
 
-<<<<<<< HEAD
-        for (int i = 0; i < 10000; i++) {
-=======
         for (int i = 0; i < 1000000; i++) {
             RequestSpan requestSpan =
                     RequestSpan.newBuilder().setSpanType(1).setAddress("127.0.0.1").setApplicationId("1").setCallType("1")
@@ -54,7 +36,6 @@
                             .addSegments(2277).addSegments(53).addSegments(3).build()).setStatusCode(0)
                     .setViewpointId("http://localhost:8080/wwww/test/helloWorld").build();
 
->>>>>>> 69843b77
             StreamObserver<AckSpan> ackSpanStreamObserver =
                     spanStorageServiceStub.storageACKSpan(new StreamObserver<SendResult>() {
                         @Override
@@ -106,11 +87,7 @@
             requestSpanStreamObserver.onCompleted();
 
 
-<<<<<<< HEAD
-            if (i % 500_000 == 0) {
-=======
             if(i % 1_000 == 0){
->>>>>>> 69843b77
                 System.out.println(i);
             }
 
